{
  "name": "listr2",
  "version": "1.0.0-development",
  "description": "Terminal task list reborn! Create beautiful CLI interfaces via easy and logical to implement task lists that feel alive and interactive.",
  "license": "MIT",
  "repository": "https://github.com/cenk1cenk2/listr2",
  "main": "./dist/index.js",
  "types": "./dist/index.d.ts",
  "author": {
    "name": "Cenk Kilic",
    "email": "cenk@kilic.dev",
    "url": "https://srcs.kilic.dev"
  },
  "engines": {
    "node": ">=10.0.0"
  },
  "scripts": {
    "prebuild": "rimraf tsconfig*.tsbuildinfo && rimraf dist/",
    "build": "tsc -P tsconfig.build.json",
    "postbuild": "tscpaths -p tsconfig.paths.json -s ./dist -o ./dist",
    "dev:build": "yarn prebuild && tsc -p tsconfig.json && yarn postbuild",
    "dev:start": "yarn dev:build && TS_NODE_PROJECT='tsconfig.paths.json' tsc-watch --noClear --onSuccess \"yarn postbuild\"",
    "example": "ts-node -r tsconfig-paths/register",
    "read-snapshot": "./tests/read-terminal-snapshots.sh",
    "clean": "rimraf node_modules yarn.lock",
    "lint": "prettier --loglevel warn --write src/ tests/ examples/ && eslint --ext .ts,.js,.tsx,.jsx --fix src/ tests/ examples/",
    "lint:check": "eslint --ext .ts,.js,.tsx,.jsx src/",
    "test": "LISTR_DISABLE_COLOR=1 ts-node -P tests/tsconfig.json -r tsconfig-paths/register node_modules/jest/bin/jest.js --config ./tests/jest.config.js",
    "test:cov": "LISTR_DISABLE_COLOR=1 ts-node -P tests/tsconfig.json -r tsconfig-paths/register node_modules/jest/bin/jest.js --coverage --config ./tests/jest.config.js",
    "dev:test": "LISTR_DISABLE_COLOR=1 TS_NODE_PROJECT=tests/tsconfig.json node --inspect=0.0.0.0:${DEBUG_PORT:-9229} -r tsconfig-paths/register -r ts-node/register node_modules/jest/bin/jest.js --verbose --watchAll --config ./tests/jest.config.js"
  },
  "husky": {
    "hooks": {
      "pre-commit": "lint-staged",
      "prepare-commit-msg": "exec < /dev/tty && git cz --hook || true",
      "pre-push": "yarn test"
    }
  },
  "lint-staged": {
    "./*.{ts,js,tsx,jsx}": [
      "prettier --loglevel warn --write",
      "eslint --fix"
    ],
    "./*.{json,md}": [
      "prettier --loglevel warn --write"
    ]
  },
  "keywords": [
    "listr",
    "cli",
    "task",
    "list",
    "tasklist",
    "terminal",
    "term",
    "console",
    "ascii",
    "unicode",
    "loading",
    "indicator",
    "progress",
    "busy",
    "wait",
    "idle"
  ],
  "dependencies": {
    "chalk": "^4.1.0",
    "cli-truncate": "^2.1.0",
    "figures": "^3.2.0",
    "indent-string": "^4.0.0",
    "p-map": "^4.0.0",
<<<<<<< HEAD
    "rxjs": "^6.6.3",
    "stdout-update": "^1.5.0",
=======
    "rxjs": "^6.6.6",
>>>>>>> f1b25bf8
    "through": "^2.3.8",
    "wrap-ansi": "^7.0.0"
  },
  "devDependencies": {
    "@cenk1cenk2/cz-cc": "^1.3.3",
    "@cenk1cenk2/eslint-config": "^0.4.33",
    "@types/jest": "^26.0.20",
    "@types/node": "^14.14.31",
    "@types/rewire": "^2.5.28",
    "@types/through": "^0.0.30",
    "@types/wrap-ansi": "^3.0.0",
    "delay": "^5.0.0",
    "enquirer": "^2.3.6",
    "eslint": "^7.20.0",
    "husky": "^4.3.8",
    "jest": "^26.6.3",
    "jest-mock-process": "^1.4.0",
    "lint-staged": "^10.5.4",
    "prettier": "^2.2.1",
    "rewire": "^5.0.0",
    "rimraf": "^3.0.2",
    "ts-jest": "^26.5.1",
    "ts-node": "^9.1.1",
    "tsc-watch": "^4.2.9",
    "tsconfig-paths": "^3.9.0",
    "tscpaths": "^0.0.9",
    "typescript": "^4.1.5"
  },
  "peerDependencies": {
    "enquirer": ">= 2.3.0 < 3"
  },
  "config": {
    "commitizen": {
      "path": "./node_modules/@cenk1cenk2/cz-cc"
    }
  }
}<|MERGE_RESOLUTION|>--- conflicted
+++ resolved
@@ -69,17 +69,13 @@
     "figures": "^3.2.0",
     "indent-string": "^4.0.0",
     "p-map": "^4.0.0",
-<<<<<<< HEAD
-    "rxjs": "^6.6.3",
-    "stdout-update": "^1.5.0",
-=======
     "rxjs": "^6.6.6",
->>>>>>> f1b25bf8
+    "stdout-update": "^1.6.5",
     "through": "^2.3.8",
     "wrap-ansi": "^7.0.0"
   },
   "devDependencies": {
-    "@cenk1cenk2/cz-cc": "^1.3.3",
+    "@cenk1cenk2/cz-cc": "^1.3.6",
     "@cenk1cenk2/eslint-config": "^0.4.33",
     "@types/jest": "^26.0.20",
     "@types/node": "^14.14.31",
@@ -88,20 +84,20 @@
     "@types/wrap-ansi": "^3.0.0",
     "delay": "^5.0.0",
     "enquirer": "^2.3.6",
-    "eslint": "^7.20.0",
-    "husky": "^4.3.8",
+    "eslint": "^7.21.0",
+    "husky": "^4",
     "jest": "^26.6.3",
     "jest-mock-process": "^1.4.0",
     "lint-staged": "^10.5.4",
     "prettier": "^2.2.1",
     "rewire": "^5.0.0",
     "rimraf": "^3.0.2",
-    "ts-jest": "^26.5.1",
+    "ts-jest": "^26.5.3",
     "ts-node": "^9.1.1",
     "tsc-watch": "^4.2.9",
     "tsconfig-paths": "^3.9.0",
     "tscpaths": "^0.0.9",
-    "typescript": "^4.1.5"
+    "typescript": "^4.2.3"
   },
   "peerDependencies": {
     "enquirer": ">= 2.3.0 < 3"
