--- conflicted
+++ resolved
@@ -75,11 +75,7 @@
     "wrap-ansi": "^7.0.0"
   },
   "devDependencies": {
-<<<<<<< HEAD
-    "@cenk1cenk2/cz-cc": "^1.3.6",
-=======
     "@cenk1cenk2/cz-cc": "^1.3.7",
->>>>>>> 5130d85a
     "@cenk1cenk2/eslint-config": "^0.4.33",
     "@types/jest": "^26.0.20",
     "@types/node": "^14.14.31",
@@ -89,11 +85,7 @@
     "delay": "^5.0.0",
     "enquirer": "^2.3.6",
     "eslint": "^7.21.0",
-<<<<<<< HEAD
-    "husky": "^4",
-=======
     "husky": "^4.3.8",
->>>>>>> 5130d85a
     "jest": "^26.6.3",
     "jest-mock-process": "^1.4.0",
     "lint-staged": "^10.5.4",
