--- conflicted
+++ resolved
@@ -80,11 +80,8 @@
     "@types/jest": "^26.0.20",
     "@types/node": "^14.14.20",
     "@types/rewire": "^2.5.28",
-<<<<<<< HEAD
     "@types/wrap-ansi": "^3.0.0",
-=======
     "@types/through": "^0.0.30",
->>>>>>> d171d0aa
     "delay": "^4.4.0",
     "enquirer": "^2.3.6",
     "eslint": "^7.17.0",
