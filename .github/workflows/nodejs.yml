--- conflicted
+++ resolved
@@ -47,14 +47,8 @@
     - run: yarn install --frozen-lockfile
     - run: yarn run build
 
-<<<<<<< HEAD
-    - name: Action For Semantic Release
-=======
   semantic-release-mock:
     runs-on: [ubuntu-latest]
-    strategy:
-      matrix:
-        node-version: [10.x, 12.x, 14.x]
     steps:
     - uses: actions/checkout@v2
     - name: Action For Semantic Release
@@ -62,4 +56,3 @@
       with:
         branches: develop
         dry_run: true
->>>>>>> edd768e7
